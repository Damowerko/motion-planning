--- conflicted
+++ resolved
@@ -16,10 +16,9 @@
 import torch
 from pytorch_lightning.callbacks import EarlyStopping, ModelCheckpoint
 from pytorch_lightning.loggers import WandbLogger
+from scipy.spatial.distance import cdist
 from tqdm import tqdm
 from wandb.wandb_run import Run
-
-from scipy.spatial.distance import cdist
 
 from motion_planning.envs.motion_planning import MotionPlanning
 from motion_planning.models import (
@@ -300,13 +299,7 @@
     """
     data = []
     frames = []
-<<<<<<< HEAD
     for trial in tqdm(range(params.n_trials)):
-=======
-    collisions = 0
-    for _ in tqdm(range(params.n_trials)):
-        rewards_trial = []
->>>>>>> f2f48a3d
         frames_trial = []
         observation, centralized_state = env.reset()
         curr_collision = np.zeros(env.n_agents)
@@ -317,7 +310,6 @@
                 else policy_fn(observation, env.adjacency())
             )
             observation, _, reward, _, _ = env.step(action)
-<<<<<<< HEAD
             data.append(
                 dict(
                     trial=trial,
@@ -330,22 +322,9 @@
                     ),
                 )
             )
-=======
-            dist = cdist(env.position, env.position)
-            dist[np.arange(env.n_agents), np.arange(env.n_agents)] = np.inf
-            collided = np.any(dist < 0.1*np.ones_like(dist), axis=1)
-            curr_collision = np.logical_or(curr_collision, collided)
-            rewards_trial.append(reward)
->>>>>>> f2f48a3d
             frames_trial.append(env.render(mode="rgb_array"))
         frames.append(frames_trial)
-<<<<<<< HEAD
     return pd.DataFrame(data), np.asarray(frames)
-=======
-        collisions += curr_collision.sum()
-    print(f'Average Collisions: {collisions / params.n_trials}')
-    return np.asarray(rewards), np.asarray(frames)
->>>>>>> f2f48a3d
 
 
 def baseline(params):
