from abc import ABC, abstractmethod
from typing import Callable, Optional

import gym
import matplotlib.pyplot as plt
import networkx as nx
import numpy as np
import scipy.sparse
from gym import spaces
from matplotlib.backends.backend_agg import FigureCanvasAgg
from scipy.optimize import linear_sum_assignment
from scipy.spatial.distance import cdist

rng = np.random.default_rng()


class MotionPlanningRender:
    def __init__(self, width, state_ndim, mode="human"):
        self.positions = []
        self.width = width
        self.state_ndim = state_ndim
        self.mode = mode
        if mode == "human":
            plt.ion()
        else:
            plt.ioff()
        self.fig = plt.figure()
        self.ax = plt.axes()
        self.reset()

    def reset(self):
        self.ax.clear()
        self.target_scatter = None
        self.agent_scatter = None

    def render(
        self,
        goal_positions,
        agent_positions,
        reward,
        coverage,
        observed_targets,
        adjacency,
    ):
        """
        Renders the environment with the given parameters.

        Args:
            goal_positions (array-like): The positions of the goal targets.
            agent_positions (array-like): The positions of the agents.
            reward (float): The reward value.
            observed_targets (array-like): The observed targets.
            adjacency (scipy.sparse.csr_matrix): The adjacency matrix.

        Returns:
            matplotlib.figure.Figure: The rendered figure.
        """
        self.reset()
        if not isinstance(self.fig.canvas, FigureCanvasAgg):
            raise ValueError("Only agg matplotlib backend is supported.")

        markersize = 75 / self.width

        if self.target_scatter is None:
            self.target_scatter = self.ax.plot(
                *goal_positions, "rx", markersize=markersize
            )[0]

        if self.agent_scatter is None:
            self.agent_scatter = self.ax.plot(
                *agent_positions, "bo", markersize=markersize
            )[0]

        self.ax.set_xlim(-self.width / 2, self.width / 2)
        self.ax.set_ylim(-self.width / 2, self.width / 2)

        G = nx.from_scipy_sparse_array(adjacency)
        G.remove_edges_from(nx.selfloop_edges(G))
        nx.draw_networkx_edges(G, pos=agent_positions.T, ax=self.ax)

        targets = (observed_targets + agent_positions.T[:, np.newaxis, :]).reshape(
            -1, 2
        )
        self.ax.plot(*targets.T, "y^", markersize=markersize)

        reward = reward.mean()
        self.ax.set_title(f"Reward: {reward:.2f}, Coverage: {np.round(coverage*100)}%")

        self.agent_scatter.set_data(*agent_positions)

        if self.mode == "human":
            self.fig.canvas.flush_events()
            self.fig.canvas.draw_idle()
        elif self.mode == "rgb_array":
            self.fig.canvas.draw()
            return np.asarray(self.fig.canvas.buffer_rgba())[..., :3].copy()
        else:
            raise ValueError(
                "Unknown mode: {self.mode}. Should be one of ['human', 'rgb_array']."
            )


def argtopk(X, K, axis=-1):
    """
    Return the indices of the top K largest elements along an axis in descending order.
    """
    r = range(K)
    idx = np.argpartition(-X, r, axis=axis)
    return idx.take(r, axis=axis)


def index_to_coo(idx):
    """
    Create an scipy coo_matrix from an index array.

    Args:
        idx: An array of shape (N, M) that represents a matrix A[i, idx[i, j]] = 1 for i,j.

    Returns:
        A scipy coo_matrix of shape (N, N)
    """
    N = idx.shape[0]
    M = idx.shape[1]
    i = np.repeat(np.arange(N), M)
    j = np.ravel(idx, order="C")
    data = np.ones_like(i)
    return scipy.sparse.coo_matrix((data, (i, j)), shape=(N, N))


def collision_free_sampling(n: int, r: float, sampler: Callable[[int], np.ndarray]):
    """
    Sample n positions without collisions within a given radius r.

    Args:
        n: The number of positions to sample.
        r: The minimum distance between positions.
        sampler: A function that samples positions given the number of positions to sample.
    """
    # set of indices of agents that were changed in this iteration
    idx: np.ndarray = np.arange(n)
    positions: np.ndarray = sampler(n)
    while True:
        dist = cdist(positions, positions[idx])
        dist[idx, np.arange(len(idx))] = np.inf
        min_dist = dist.min(axis=0)
        if (min_dist > r).all():
            break
        # find indices of agents that are too close and need to be changed
        # this set will be monotonically decreasing
        idx = idx[min_dist < r]
        positions[idx] = sampler(idx.shape[0])
    return positions


class GraphEnv(gym.Env, ABC):
    @property
    @abstractmethod
    def n_nodes(self):
        pass

    @property
    @abstractmethod
    def action_ndim(self) -> int:
        pass

    @property
    @abstractmethod
    def observation_ndim(self) -> int:
        pass

    @abstractmethod
    def adjacency(self) -> scipy.sparse.coo_matrix:
        pass


class MotionPlanning(GraphEnv):
    metadata = {"render.modes": ["human"]}
    scenarios = {"uniform", "gaussian_uniform", "q-scenario"}

    def __init__(self, n_agents=100, width=10, agent_radius=0.1, scenario="uniform"):
        self.n_agents = n_agents
        self.n_targets = n_agents

        if scenario not in self.scenarios:
            raise ValueError(
                f"Scenario {scenario} is not a valid scenario. Possibilities {self.scenarios}."
            )
        self.scenario = scenario

        # Since space is 2D scale is inversely proportional to sqrt of the number of agents

        self.dt = 0.1
        # self.width = 1.0 * np.sqrt(self.n_agents)
        self.width = width
        self.reward_cutoff = 0.2
        self.reward_sigma = 0.1

        # agent properties
        self.max_vel = 0.5
        self.agent_radius = agent_radius
        self.n_observed_agents = 3
        self.n_observed_targets = 3

        # comm graph properties
        self.n_neighbors = 3

        self._n_nodes = self.n_agents

        self._action_ndim = 2
        self.action_space = spaces.Box(
            low=-1,
            high=1,
            shape=(
                self.n_agents,
                self.action_ndim,
            ),
        )

        self.state_ndim = 4
        self._observation_ndim = int(
            self.state_ndim / 2
            + self.n_observed_targets * 2
            + self.n_observed_agents * 2
        )
        self.observation_space = spaces.Box(
            low=-np.inf,
            high=np.inf,
            shape=(
                self.n_agents,
                self.observation_ndim,
            ),
        )

        self.render_: Optional[MotionPlanningRender] = None
        self.reset()

    @property
    def n_nodes(self):
        return self._n_nodes

    @property
    def action_ndim(self):
        return self._action_ndim

    @property
    def observation_ndim(self):
        return self._observation_ndim

    @property
    def position(self):
        return self.state[..., 0:2]

    @position.setter
    def position(self, value):
        self.state[..., 0:2] = value

    @property
    def velocity(self):
        return self.state[..., 2:4]

    @velocity.setter
    def velocity(self, value):
        self.state[..., 2:4] = value

    def adjacency(self):
        idx = argtopk(-self.dist_pp, self.n_neighbors + 1, axis=1)
        return index_to_coo(idx)

    def clip_action(self, action):
        """
        Clip action to a unit circle with radius self.max_vel.
        Args:
            action: An array of shape (..., 2) representing the action for each agent.
        """
        action = action.copy()
        magnitude = np.linalg.norm(action, axis=-1)
        to_clip = magnitude > self.max_vel
        action[to_clip] = action[to_clip] / magnitude[to_clip, None] * self.max_vel
        return action

    def centralized_policy(self):
        row_idx, col_idx = linear_sum_assignment(self.dist_pt)
        assert (row_idx == np.arange(self.n_agents)).all()
        action = self.target_positions[col_idx] - self.position[row_idx]
        action = self.clip_action(action)
        assert action.shape == self.action_space.shape  # type: ignore
        return action

    def decentralized_policy(self, hops=0):
        observed_targets = self._observed_targets() + self.position[:, None, :]
        observed_agents = self._observed_agents() + self.position[:, None, :]
        if hops == 0:
            action = observed_targets[:, 0, :]
        elif hops == 1:
            action = np.zeros(self.action_space.shape)  # type: ignore
            for i in range(self.n_agents):
                agent_positions = np.concatenate(
                    (self.position[i, None, :], observed_agents[i] + self.position[i, None, :]), axis=0
                )
                target_positions = observed_targets[i] + agent_positions[0]
                distances = cdist(agent_positions, target_positions)
                row_idx, col_idx = linear_sum_assignment(distances)
                assignment = col_idx[np.nonzero(row_idx == 0)]
                if len(assignment) > 0:
                    action[i] = target_positions[assignment] - agent_positions[0]
        else:
            raise NotImplementedError("Hops > 1 not implemented.")
        action = self.clip_action(action)
        assert action.shape == self.action_space.shape  # type: ignore
        return action

    def _observed_agents(self):
        idx = argtopk(-self.dist_pp, self.n_observed_agents + 1, axis=1)
        idx = idx[:, 1:]  # remove self
        return self.position[idx] - self.position[:, np.newaxis, :]

    def _observed_targets(self):
        idx = argtopk(-self.dist_pt, self.n_observed_targets, axis=1)
        return self.target_positions[idx, :] - self.position[:, np.newaxis, :]

    def _observation(self):
        tgt = self._observed_targets().reshape(self.n_agents, -1)
        agt = self._observed_agents().reshape(self.n_agents, -1)
        obs = np.concatenate((self.state[:, 2:], tgt, agt), axis=1)
        assert obs.shape == self.observation_space.shape  # type: ignore
        return obs

    def _centralized_state(self):
        return np.concatenate((self.position, self.target_positions), axis=1)

    def _done(self) -> bool:
        too_far_gone = (np.abs(self.position) > self.width).any(axis=1).all(axis=0)
        return too_far_gone

    def _compute_distances(self):
        self.dist_pp = cdist(self.position, self.position)
        self.dist_pt = cdist(self.position, self.target_positions)

    def n_collisions(self, r: float) -> int:
        x_idx, y_idx = np.triu_indices_from(self.dist_pp, k=1)
        distances = self.dist_pp[x_idx, y_idx]
        return np.sum((distances < r).astype(int))

    def _reward(self):
<<<<<<< HEAD
        reward = np.zeros(self.n_agents)
        row_idx, col_idx = linear_sum_assignment(self.dist_pt)
        assert (row_idx == np.arange(self.n_agents)).all()
        d = np.linalg.norm(
            self.target_positions[col_idx] - self.position[row_idx], axis=1
        )
        reward = reward + np.exp(-((d / self.reward_sigma) ** 2))
=======
        # reward = np.zeros(self.n_agents)

        # distance = cdist(self.position, self.target_positions)
        # row_idx, col_idx = linear_sum_assignment(distance)
        # assert (row_idx == np.arange(self.n_agents)).all()
        # d = np.linalg.norm(self.target_positions[col_idx] - self.position[row_idx], axis=1)
        # reward = reward + 5 * np.exp(-(d / self.reward_sigma) ** 2)
>>>>>>> f2f48a3d

        # dist = cdist(self.target_positions, self.position)
        # uncovered_targets = self.target_positions[np.all(dist > 0.1*np.ones_like(dist), axis=1)]
        # dist = cdist(self.position, uncovered_targets)
        # mask = (dist < 2).sum(axis=1)
        # reward = reward - 0.05 * mask

        # dist = cdist(self.target_positions, self.position)
        # idx = argtopk(-dist, 1, axis=1).squeeze()
        # d = dist[np.arange(len(idx)), idx]
        # reward = reward - 0.1 * d.max()

<<<<<<< HEAD
        reward = reward - 0.3 * self.n_collisions(self.agent_radius)
=======
        # dist = cdist(self.position, self.position)
        # dist[np.arange(self.n_agents), np.arange(self.n_agents)] = np.inf
        # collided = np.any(dist < 0.2*np.ones_like(dist), axis=1)
        # reward = reward - 10 * collided
>>>>>>> f2f48a3d

        # dist = cdist(self.position, self.position)
        # collided = np.any(dist < 0.1*np.ones_like(dist), axis=1)
        # dist = cdist(self.position, self.target_positions)
        # covering = np.any(dist < 0.1*np.ones_like(dist), axis=1)
        # covering_same = np.logical_and(collided, covering)
        # reward = reward - covering_same

        # best_action = self.centralized_policy()
        # action_similarity = (
        #     best_action[:, 0] * self.velocity[:, 0]
        #     + best_action[:, 1] * self.velocity[:, 1]
        # )
        # reward = reward + action_similarity

        # seen_targets = self._observed_targets().reshape(-1, 2)
        # unseen_targets = np.array(list(filter(lambda x: x not in seen_targets, self.target_positions)))
        # dist = cdist(self.position, unseen_targets)
        # mask = (dist < 2).sum(axis=1)
        # reward = reward - 0.1 * mask

        dist = cdist(self.target_positions, self.position)
        reward = np.any(dist < 0.1*np.ones_like(dist), axis=1)

        return reward

    def coverage(self) -> float:
        dist = cdist(self.target_positions, self.position)
        return np.mean(np.any(dist < self.reward_cutoff * np.ones_like(dist), axis=1))

    def step(self, action):
        assert action.shape == self.action_space.shape  # type: ignore
        action = self.clip_action(action)
        self.velocity = action
        self.position += self.velocity * self.dt
        self.t += self.dt
        self._compute_distances()
        return (
            self._observation(),
            self._centralized_state(),
            self._reward(),
            self._done(),
            {},
        )

    def reset(self):
        self.state = np.zeros((self.n_agents, self.state_ndim))
        if self.scenario == "uniform":
            sampler = lambda n: rng.uniform(-self.width / 2, self.width / 2, (n, 2))
            self.target_positions = collision_free_sampling(
                self.n_targets, self.agent_radius, sampler
            )
            self.position = collision_free_sampling(
                self.n_agents, self.agent_radius, sampler
            )
        elif self.scenario == "gaussian_uniform":
            # agents are normally distributed around the origin
            # targets are uniformly distributed
            self.target_positions = collision_free_sampling(
                self.n_targets,
                self.agent_radius,
                lambda n: rng.uniform(-self.width / 2, self.width / 2, (n, 2)),
            )
            self.position = collision_free_sampling(
                self.n_agents, self.agent_radius, lambda n: rng.normal(size=(n, 2))
            )
        elif self.scenario == "q-scenario":
            # collision free sampling
            self.target_positions = collision_free_sampling(
                self.n_targets,
                self.agent_radius,
                lambda n: rng.uniform(-self.width / 2, self.width / 2, (n, 2)),
            )
            self.position = collision_free_sampling(
                self.n_agents,
                self.agent_radius,
                lambda n: rng.uniform(-self.width / 2, self.width / 2, (n, 2)),
            )
        else:
            raise ValueError(
                f"Unknown scenario: {self.scenario}. Should be one of {self.scenarios}."
            )

        self.t = 0
        self._compute_distances()
        if self.render_ is not None:
            self.render_.reset()
        return self._observation(), self._centralized_state()

    def render(self, mode="human"):
        if self.render_ is None or self.render_.mode != mode:
            self.render_ = MotionPlanningRender(self.width, self.state_ndim, mode=mode)

        return self.render_.render(
            self.target_positions.T,
            self.position.T,
            self._reward(),
            self.coverage(),
            self._observed_targets(),
            self.adjacency(),
        )

    def close(self):
        pass


if __name__ == "__main__":
    env = MotionPlanning(scenario="uniform", n_agents=100, width=10, agent_radius=0.1)
    n_steps = 200
    for i in range(100):
        env.reset()
        for i in range(n_steps):
            action = env.centralized_policy()
            _, _, _, done = env.step(action)
            adj = env.adjacency()
            env.render()
            if done:
                break<|MERGE_RESOLUTION|>--- conflicted
+++ resolved
@@ -295,7 +295,11 @@
             action = np.zeros(self.action_space.shape)  # type: ignore
             for i in range(self.n_agents):
                 agent_positions = np.concatenate(
-                    (self.position[i, None, :], observed_agents[i] + self.position[i, None, :]), axis=0
+                    (
+                        self.position[i, None, :],
+                        observed_agents[i] + self.position[i, None, :],
+                    ),
+                    axis=0,
                 )
                 target_positions = observed_targets[i] + agent_positions[0]
                 distances = cdist(agent_positions, target_positions)
@@ -342,7 +346,6 @@
         return np.sum((distances < r).astype(int))
 
     def _reward(self):
-<<<<<<< HEAD
         reward = np.zeros(self.n_agents)
         row_idx, col_idx = linear_sum_assignment(self.dist_pt)
         assert (row_idx == np.arange(self.n_agents)).all()
@@ -350,7 +353,6 @@
             self.target_positions[col_idx] - self.position[row_idx], axis=1
         )
         reward = reward + np.exp(-((d / self.reward_sigma) ** 2))
-=======
         # reward = np.zeros(self.n_agents)
 
         # distance = cdist(self.position, self.target_positions)
@@ -358,7 +360,6 @@
         # assert (row_idx == np.arange(self.n_agents)).all()
         # d = np.linalg.norm(self.target_positions[col_idx] - self.position[row_idx], axis=1)
         # reward = reward + 5 * np.exp(-(d / self.reward_sigma) ** 2)
->>>>>>> f2f48a3d
 
         # dist = cdist(self.target_positions, self.position)
         # uncovered_targets = self.target_positions[np.all(dist > 0.1*np.ones_like(dist), axis=1)]
@@ -371,14 +372,11 @@
         # d = dist[np.arange(len(idx)), idx]
         # reward = reward - 0.1 * d.max()
 
-<<<<<<< HEAD
         reward = reward - 0.3 * self.n_collisions(self.agent_radius)
-=======
         # dist = cdist(self.position, self.position)
         # dist[np.arange(self.n_agents), np.arange(self.n_agents)] = np.inf
         # collided = np.any(dist < 0.2*np.ones_like(dist), axis=1)
         # reward = reward - 10 * collided
->>>>>>> f2f48a3d
 
         # dist = cdist(self.position, self.position)
         # collided = np.any(dist < 0.1*np.ones_like(dist), axis=1)
@@ -401,7 +399,7 @@
         # reward = reward - 0.1 * mask
 
         dist = cdist(self.target_positions, self.position)
-        reward = np.any(dist < 0.1*np.ones_like(dist), axis=1)
+        reward = np.any(dist < 0.1 * np.ones_like(dist), axis=1)
 
         return reward
 
