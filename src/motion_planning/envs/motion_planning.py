--- conflicted
+++ resolved
@@ -180,7 +180,14 @@
 
 class MotionPlanning(GraphEnv):
     metadata = {"render.modes": ["human"]}
-    scenarios = {"uniform", "gaussian_uniform", "circle", "two_lines", "icra", "q-scenario"}
+    scenarios = {
+        "uniform",
+        "gaussian_uniform",
+        "circle",
+        "two_lines",
+        "icra",
+        "q-scenario",
+    }
 
     def __init__(
         self,
@@ -421,11 +428,8 @@
         self._compute_distances()
         return (
             self._observation(),
-<<<<<<< HEAD
             self.positions,
             self.targets,
-=======
->>>>>>> 85d378ea
             self._reward(),
             self._done(),
             {},
@@ -455,138 +459,402 @@
                 lambda n: rng.normal(size=(n, 2)),
             )
         elif self.scenario == "circle":
+
             def circ_sampler(n):
                 radius = rng.uniform(3 * self.width / 16, 5 * self.width / 16, (n, 1))
                 angle = rng.uniform(-np.pi, np.pi, (n, 1))
-                return np.concatenate([radius * np.cos(angle), radius * np.sin(angle)], axis=1)
-            
+                return np.concatenate(
+                    [radius * np.cos(angle), radius * np.sin(angle)], axis=1
+                )
+
             self.target_positions = collision_free_sampling(
                 self.n_targets,
-                self.agent_radius,
-                lambda n: rng.uniform(-self.width / 2, self.width / 2, (n, 2))
+                self.initial_separation,
+                lambda n: rng.uniform(-self.width / 2, self.width / 2, (n, 2)),
             )
             self.position = collision_free_sampling(
-                self.n_agents, self.agent_radius, circ_sampler
+                self.n_agents,
+                self.initial_separation,
+                lambda n: rng.normal(size=(n, 2)),
+            )
+        elif self.scenario == "circle":
+
+            def circ_sampler(n):
+                radius = rng.uniform(3 * self.width / 16, 5 * self.width / 16, (n, 1))
+                angle = rng.uniform(-np.pi, np.pi, (n, 1))
+                return np.concatenate(
+                    [radius * np.cos(angle), radius * np.sin(angle)], axis=1
+                )
+
+            self.target_positions = collision_free_sampling(
+                self.n_targets,
+                self.initial_separation,
+                lambda n: rng.uniform(-self.width / 2, self.width / 2, (n, 2)),
+            )
+            self.position = collision_free_sampling(
+                self.n_agents, self.initial_separation, circ_sampler
             )
         elif self.scenario == "two_lines":
-            sampler = lambda x: (lambda n: np.concatenate([
-                rng.uniform(
-                    self.width / 4 if x == 0 else -3 * self.width / 8,
-                    3 * self.width / 8 if x == 0 else -self.width / 4,
-                    (n, 1)
-                ),
-                rng.uniform(-self.width / 2, self.width / 2, (n, 1))
-            ], axis=1))
+            sampler = lambda x: (
+                lambda n: np.concatenate(
+                    [
+                        rng.uniform(
+                            self.width / 4 if x == 0 else -3 * self.width / 8,
+                            3 * self.width / 8 if x == 0 else -self.width / 4,
+                            (n, 1),
+                        ),
+                        rng.uniform(-self.width / 2, self.width / 2, (n, 1)),
+                    ],
+                    axis=1,
+                )
+            )
             self.position = collision_free_sampling(
-                self.n_targets, self.agent_radius, sampler(1)
+                self.n_targets, self.initial_separation, sampler(1)
             )
             self.target_positions = collision_free_sampling(
-                self.n_targets, self.agent_radius, sampler(0)
+                self.n_targets, self.initial_separation, sampler(0)
             )
         elif self.scenario == "icra":
             self.position = collision_free_sampling(
                 self.n_targets,
-                self.agent_radius,
-                lambda n: rng.uniform(-self.width / 2, self.width / 2, (n, 2))
+                self.initial_separation,
+                lambda n: rng.uniform(-self.width / 2, self.width / 2, (n, 2)),
             )
 
             i_points = []
             for row in range(8):
                 for col in range(2):
-                    i_points.append(np.array(
-                        [row * self.width / 16 - self.width / 4, col * self.width / 16 - self.width / 2]
-                    ))
+                    i_points.append(
+                        np.array(
+                            [
+                                row * self.width / 16 - self.width / 4,
+                                col * self.width / 16 - self.width / 2,
+                            ]
+                        )
+                    )
             i_points = np.array(i_points)
 
             c_points = []
             for row in range(2):
                 for col in range(4):
-                    c_points.append(np.array(
-                        [row * self.width / 16 - self.width / 4, col * self.width / 16 - 5 * self.width / 16]
-                    ))
+                    c_points.append(
+                        np.array(
+                            [
+                                row * self.width / 16 - self.width / 4,
+                                col * self.width / 16 - 5 * self.width / 16,
+                            ]
+                        )
+                    )
             for row in range(4):
                 for col in range(2):
-                    c_points.append(np.array(
-                        [row * self.width / 16 - self.width / 8, col * self.width / 16 - 5 * self.width / 16]
-                    ))
-            for row in range(2):
-                for col in range(4):
-                    c_points.append(np.array(
-                        [row * self.width / 16 + self.width / 8, col * self.width / 16 - 5 * self.width / 16]
-                    ))
+                    c_points.append(
+                        np.array(
+                            [
+                                row * self.width / 16 - self.width / 8,
+                                col * self.width / 16 - 5 * self.width / 16,
+                            ]
+                        )
+                    )
+            for row in range(2):
+                for col in range(4):
+                    c_points.append(
+                        np.array(
+                            [
+                                row * self.width / 16 + self.width / 8,
+                                col * self.width / 16 - 5 * self.width / 16,
+                            ]
+                        )
+                    )
             c_points = np.array(c_points)
 
             r_points = []
             for row in range(2):
                 for col in range(4):
-                    r_points.append(np.array(
-                        [row * self.width / 16 - self.width / 4, col * self.width / 16]
-                    ))
+                    r_points.append(
+                        np.array(
+                            [
+                                row * self.width / 16 - self.width / 4,
+                                col * self.width / 16,
+                            ]
+                        )
+                    )
             for row in range(2):
                 for col in range(2):
-                    r_points.append(np.array(
-                        [row * self.width / 16 - self.width / 8, col * self.width / 16]
-                    ))
+                    r_points.append(
+                        np.array(
+                            [
+                                row * self.width / 16 - self.width / 8,
+                                col * self.width / 16,
+                            ]
+                        )
+                    )
             for row in range(2):
                 for col in range(1):
-                    r_points.append(np.array(
-                        [row * self.width / 16 - self.width / 8, col * self.width / 16 + 3 * self.width / 16]
-                    ))
-            for row in range(2):
-                for col in range(4):
-                    r_points.append(np.array(
-                        [row * self.width / 16 - self.width / 16, col * self.width / 16]
-                    ))
+                    r_points.append(
+                        np.array(
+                            [
+                                row * self.width / 16 - self.width / 8,
+                                col * self.width / 16 + 3 * self.width / 16,
+                            ]
+                        )
+                    )
+            for row in range(2):
+                for col in range(4):
+                    r_points.append(
+                        np.array(
+                            [
+                                row * self.width / 16 - self.width / 16,
+                                col * self.width / 16,
+                            ]
+                        )
+                    )
             for col in range(3):
-                r_points.append(np.array(
-                    [self.width / 16, col * self.width / 16]
-                ))
+                r_points.append(np.array([self.width / 16, col * self.width / 16]))
             for row in range(2):
                 for col in range(2):
-                    r_points.append(np.array(
-                        [row * self.width / 16 + self.width / 8, col * self.width / 16]
-                    ))
+                    r_points.append(
+                        np.array(
+                            [
+                                row * self.width / 16 + self.width / 8,
+                                col * self.width / 16,
+                            ]
+                        )
+                    )
             for row in range(2):
                 for col in range(1):
-                    r_points.append(np.array(
-                        [row * self.width / 16 + self.width / 8, col * self.width / 16 + 3 * self.width / 16]
-                    ))
+                    r_points.append(
+                        np.array(
+                            [
+                                row * self.width / 16 + self.width / 8,
+                                col * self.width / 16 + 3 * self.width / 16,
+                            ]
+                        )
+                    )
 
             a_points = []
             for row in range(2):
                 for col in range(4):
-                    a_points.append(np.array(
-                        [row * self.width / 16 - self.width / 4, col * self.width / 16 + 5 * self.width / 16]
-                    ))
-            for row in range(2):
-                a_points.append(np.array(
-                    [row * self.width / 16 - self.width / 8, 5 * self.width / 16]
-                ))
-            for row in range(2):
-                a_points.append(np.array(
-                    [row * self.width / 16 - self.width / 8, self.width / 2]
-                ))
-            for row in range(2):
-                for col in range(4):
-                    a_points.append(np.array(
-                        [row * self.width / 16 - self.width / 16, col * self.width / 16 + 5 * self.width / 16]
-                    ))
+                    a_points.append(
+                        np.array(
+                            [
+                                row * self.width / 16 - self.width / 4,
+                                col * self.width / 16 + 5 * self.width / 16,
+                            ]
+                        )
+                    )
+            for row in range(2):
+                a_points.append(
+                    np.array(
+                        [row * self.width / 16 - self.width / 8, 5 * self.width / 16]
+                    )
+                )
+            for row in range(2):
+                a_points.append(
+                    np.array([row * self.width / 16 - self.width / 8, self.width / 2])
+                )
+            for row in range(2):
+                for col in range(4):
+                    a_points.append(
+                        np.array(
+                            [
+                                row * self.width / 16 - self.width / 16,
+                                col * self.width / 16 + 5 * self.width / 16,
+                            ]
+                        )
+                    )
             for row in range(3):
-                a_points.append(np.array(
-                    [row * self.width / 16 + self.width / 16, 5 * self.width / 16]
-                ))
+                a_points.append(
+                    np.array(
+                        [row * self.width / 16 + self.width / 16, 5 * self.width / 16]
+                    )
+                )
             for row in range(3):
-                a_points.append(np.array(
-                    [row * self.width / 16 + self.width / 16, self.width / 2]
-                ))
-        
+                a_points.append(
+                    np.array([row * self.width / 16 + self.width / 16, self.width / 2])
+                )
+
             others = np.array(
-                [[3 * self.width / 8, -self.width / 4],
-                [3 * self.width / 8, 0],
-                [3 * self.width / 8, self.width / 4]]
-            )
-
-            self.target_positions = np.concatenate([i_points, c_points, r_points, a_points, others], axis=0)
+                [
+                    [3 * self.width / 8, -self.width / 4],
+                    [3 * self.width / 8, 0],
+                    [3 * self.width / 8, self.width / 4],
+                ]
+            )
+
+            self.target_positions = np.concatenate(
+                [i_points, c_points, r_points, a_points, others], axis=0
+            )
+
+        elif self.scenario == "icra":
+            self.position = collision_free_sampling(
+                self.n_targets,
+                self.initial_separation,
+                lambda n: rng.uniform(-self.width / 2, self.width / 2, (n, 2)),
+            )
+
+            i_points = []
+            for row in range(8):
+                for col in range(2):
+                    i_points.append(
+                        np.array(
+                            [
+                                row * self.width / 16 - self.width / 4,
+                                col * self.width / 16 - self.width / 2,
+                            ]
+                        )
+                    )
+            i_points = np.array(i_points)
+
+            c_points = []
+            for row in range(2):
+                for col in range(4):
+                    c_points.append(
+                        np.array(
+                            [
+                                row * self.width / 16 - self.width / 4,
+                                col * self.width / 16 - 5 * self.width / 16,
+                            ]
+                        )
+                    )
+            for row in range(4):
+                for col in range(2):
+                    c_points.append(
+                        np.array(
+                            [
+                                row * self.width / 16 - self.width / 8,
+                                col * self.width / 16 - 5 * self.width / 16,
+                            ]
+                        )
+                    )
+            for row in range(2):
+                for col in range(4):
+                    c_points.append(
+                        np.array(
+                            [
+                                row * self.width / 16 + self.width / 8,
+                                col * self.width / 16 - 5 * self.width / 16,
+                            ]
+                        )
+                    )
+            c_points = np.array(c_points)
+
+            r_points = []
+            for row in range(2):
+                for col in range(4):
+                    r_points.append(
+                        np.array(
+                            [
+                                row * self.width / 16 - self.width / 4,
+                                col * self.width / 16,
+                            ]
+                        )
+                    )
+            for row in range(2):
+                for col in range(2):
+                    r_points.append(
+                        np.array(
+                            [
+                                row * self.width / 16 - self.width / 8,
+                                col * self.width / 16,
+                            ]
+                        )
+                    )
+            for row in range(2):
+                for col in range(1):
+                    r_points.append(
+                        np.array(
+                            [
+                                row * self.width / 16 - self.width / 8,
+                                col * self.width / 16 + 3 * self.width / 16,
+                            ]
+                        )
+                    )
+            for row in range(2):
+                for col in range(4):
+                    r_points.append(
+                        np.array(
+                            [
+                                row * self.width / 16 - self.width / 16,
+                                col * self.width / 16,
+                            ]
+                        )
+                    )
+            for col in range(3):
+                r_points.append(np.array([self.width / 16, col * self.width / 16]))
+            for row in range(2):
+                for col in range(2):
+                    r_points.append(
+                        np.array(
+                            [
+                                row * self.width / 16 + self.width / 8,
+                                col * self.width / 16,
+                            ]
+                        )
+                    )
+            for row in range(2):
+                for col in range(1):
+                    r_points.append(
+                        np.array(
+                            [
+                                row * self.width / 16 + self.width / 8,
+                                col * self.width / 16 + 3 * self.width / 16,
+                            ]
+                        )
+                    )
+
+            a_points = []
+            for row in range(2):
+                for col in range(4):
+                    a_points.append(
+                        np.array(
+                            [
+                                row * self.width / 16 - self.width / 4,
+                                col * self.width / 16 + 5 * self.width / 16,
+                            ]
+                        )
+                    )
+            for row in range(2):
+                a_points.append(
+                    np.array(
+                        [row * self.width / 16 - self.width / 8, 5 * self.width / 16]
+                    )
+                )
+            for row in range(2):
+                a_points.append(
+                    np.array([row * self.width / 16 - self.width / 8, self.width / 2])
+                )
+            for row in range(2):
+                for col in range(4):
+                    a_points.append(
+                        np.array(
+                            [
+                                row * self.width / 16 - self.width / 16,
+                                col * self.width / 16 + 5 * self.width / 16,
+                            ]
+                        )
+                    )
+            for row in range(3):
+                a_points.append(
+                    np.array(
+                        [row * self.width / 16 + self.width / 16, 5 * self.width / 16]
+                    )
+                )
+            for row in range(3):
+                a_points.append(
+                    np.array([row * self.width / 16 + self.width / 16, self.width / 2])
+                )
+
+            others = np.array(
+                [
+                    [3 * self.width / 8, -self.width / 4],
+                    [3 * self.width / 8, 0],
+                    [3 * self.width / 8, self.width / 4],
+                ]
+            )
+
+            self.target_positions = np.concatenate(
+                [i_points, c_points, r_points, a_points, others], axis=0
+            )
         elif self.scenario == "q-scenario":
             # collision free sampling
             self.targets = collision_free_sampling(
@@ -608,11 +876,7 @@
         self._compute_distances()
         if self.render_ is not None:
             self.render_.reset()
-<<<<<<< HEAD
         return self._observation(), self.positions, self.targets
-=======
-        return self._observation()
->>>>>>> 85d378ea
 
     def render(self, mode="human"):
         if self.render_ is None or self.render_.mode != mode:
@@ -640,7 +904,7 @@
         env.reset()
         for i in range(n_steps):
             action = env.centralized_policy()
-            _, _, _, done, _ = env.step(action)
+            _, _, _, _, done, _ = env.step(action)
             adj = env.adjacency()
             env.render()
             if done:
